--- conflicted
+++ resolved
@@ -94,11 +94,8 @@
             GHC.Show,
             GHC.Stable,
             GHC.Storable,
-<<<<<<< HEAD
+            GHC.STRef,
             GHC.TypeNats,
-=======
-            GHC.STRef,
->>>>>>> 555183b0
             GHC.TopHandler,
             GHC.Unicode,
             GHC.Weak,
